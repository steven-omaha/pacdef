use std::io::{stdin, stdout, Write};
use std::rc::Rc;

use anyhow::Result;

<<<<<<< HEAD
use crate::backend::{Backend, ToDoPerBackend};
use crate::grouping::{Group, Package};
use crate::ui::{get_user_confirmation, read_single_char_from_terminal};
=======
use crate::backend::{Backend, Backends, ToDoPerBackend};
use crate::grouping::{Group, Package, Section};
>>>>>>> 468f7929

#[derive(Debug)]
struct ReviewsPerBackend(Vec<(Box<dyn Backend>, Vec<ReviewAction>)>);

#[derive(Debug)]
enum ReviewIntention {
    AsDependency,
    AssignGroup,
    Delete,
    Info,
    Invalid,
    Skip,
    Quit,
}

<<<<<<< HEAD
#[derive(Debug, PartialEq)]
enum ReviewAction {
    AsDependency(Package),
    Delete(Package),
    AssignGroup(Package, Rc<Group>),
}

impl ReviewsPerBackend {
    fn new() -> Self {
        Self(vec![])
    }

    pub(crate) fn nothing_to_do(&self) -> bool {
        self.0.iter().all(|(_, vec)| vec.is_empty())
    }
}

pub(crate) fn review(
    todo_per_backend: ToDoPerBackend,
    groups: impl IntoIterator<Item = Group>,
) -> Result<()> {
    let mut reviews = ReviewsPerBackend::new();
    let mut groups: Vec<Rc<Group>> = groups.into_iter().map(Rc::new).collect();
    groups.sort_unstable();

    if todo_per_backend.nothing_to_do_for_all_backends() {
        println!("nothing to do");
        return Ok(());
    }

    for (backend, packages) in todo_per_backend.into_iter() {
        let mut actions = vec![];
        for package in packages {
            println!("{}: {package}", backend.get_section());
            match get_action_for_package(package, &groups, &mut actions, &*backend)? {
                ContinueWithReview::Yes => continue,
                ContinueWithReview::No => return Ok(()),
            }
        }
        reviews.0.push((backend, actions));
    }

    if reviews.nothing_to_do() {
=======
struct Reviews<'a> {
    pub delete: Vec<(Rc<Box<dyn Backend>>, Package)>,
    pub assign: Vec<(Rc<Box<dyn Backend>>, Package, &'a Group, &'a Section)>,
}

impl<'a> Reviews<'a> {
    fn new() -> Self {
        Self {
            delete: vec![],
            assign: vec![],
        }
    }
}

pub(crate) fn review(todo_per_backend: ToDoPerBackend, groups: HashSet<Group>) -> Result<()> {
    let mut reviews = Reviews::new();
    let mut groups: Vec<_> = groups.into_iter().collect();
    groups.sort_unstable();

    if todo_per_backend.nothing_to_do_for_all_backends() {
>>>>>>> 468f7929
        println!("nothing to do");
        return Ok(());
    }

<<<<<<< HEAD
    let strategies: Vec<Strategy> = reviews.into();

    for strat in &strategies {
        strat.show();
    }

    if !get_user_confirmation() {
        return Ok(());
    }

    for strat in strategies {
        strat.execute()?;
    }

    Ok(())
=======
    for (backend, packages) in todo_per_backend.into_iter() {
        let backend = Rc::new(backend);
        for package in packages {
            println!("{}: {package}", backend.get_section());
            get_action_for_package(package, &groups, &mut reviews, &backend)?;
        }
    }

    todo!()
>>>>>>> 468f7929
}

fn get_action_for_package(
    package: Package,
<<<<<<< HEAD
    groups: &[Rc<Group>],
    reviews: &mut Vec<ReviewAction>,
    backend: &dyn Backend,
) -> Result<ContinueWithReview> {
    loop {
        match ask_user_action_for_package()? {
            ReviewIntention::AsDependency => {
                reviews.push(ReviewAction::AsDependency(package));
                break;
            }
            ReviewIntention::AssignGroup => {
                if let Ok(Some(group)) = ask_group(groups) {
                    reviews.push(ReviewAction::AssignGroup(package, group));
                    break;
                };
            }
            ReviewIntention::Delete => {
                reviews.push(ReviewAction::Delete(package));
                break;
            }
            ReviewIntention::Info => {
                backend.show_package_info(&package)?;
            }
            ReviewIntention::Invalid => (),
            ReviewIntention::Skip => break,
            ReviewIntention::Quit => return Ok(ContinueWithReview::No),
        }
    }
    Ok(ContinueWithReview::Yes)
}

enum ContinueWithReview {
    Yes,
    No,
}

fn ask_user_action_for_package() -> Result<ReviewIntention> {
=======
    groups: &[Group],
    reviews: &mut Reviews,
    backend: &Rc<Box<dyn Backend>>,
) -> Result<()> {
    todo!();
    // loop {
    //     match ask_user_action_for_package()? {
    //         ReviewAction::AsDependency => todo!(),
    //         ReviewAction::AssignGroupBackend => {
    //             if let Some(val) = assign_group_backend(&package, groups)? {
    //                 break;
    //             };
    //         }
    //         ReviewAction::Delete => {
    //             reviews.delete.push((backend.clone(), package));
    //             break;
    //         }
    //         ReviewAction::Info => backend.show_package_info(&package)?,
    //         ReviewAction::Invalid => (),
    //         ReviewAction::Skip => break,
    //         ReviewAction::Quit => bail!("user wants to quit"),
    //     }
    // }
    Ok(())
}

fn ask_user_group_section(groups: &[Group]) -> Result<Option<GroupSectionReply>> {
    let group = match ask_group(groups)? {
        Some(group) => group,
        None => return Ok(None),
    };

    let section_reply = match ask_section(&group.sections)? {
        Some(reply) => reply,
        None => return Ok(None),
    };

    let section = match section_reply {
        SectionReply::Existing(section) => section,
        SectionReply::New => return Ok(Some(GroupSectionReply::New)),
    };

    Ok(Some(GroupSectionReply::Existing((group, section))))
}

enum GroupSectionReply<'a> {
    Existing((&'a Group, &'a Section)),
    New,
}

enum SectionReply<'a> {
    Existing(&'a Section),
    New,
}

fn ask_section(sections: &HashSet<Section>) -> Result<Option<SectionReply>> {
    let sections: Vec<_> = sections.iter().collect();

    let mut buf = String::new();
    stdin().read_line(&mut buf)?;
    let reply = buf.trim();

    let idx: usize = if let Ok(idx) = reply.parse() {
        idx
    } else {
        return Ok(None);
    };

    if idx < sections.len() {
        Ok(Some(SectionReply::Existing(&sections[idx])))
    } else if idx == sections.len() {
        Ok(Some(SectionReply::New))
    } else {
        Ok(None)
    }
}

fn ask_new_section_name() -> Result<String> {
    print!("new section name: ");
    let reply = stdin().lines().next().context("reading line from stdin")?;
    reply.map_err(|e| anyhow!(e))
}

fn print_enumerated_sections(sections: &[Section]) {
    for (i, section) in sections.iter().enumerate() {
        println!("{i}: {}", section.name);
    }
    println!("{}: [new]", sections.len());
}

fn ask_user_action_for_package() -> Result<ReviewAction> {
>>>>>>> 468f7929
    print!("assign to (g)roup, (d)elete, (s)kip, (i)nfo, (a)s dependency, (q)uit? ");
    stdout().lock().flush()?;
    match read_single_char_from_terminal()? {
        'a' => Ok(ReviewIntention::AsDependency),
        'd' => Ok(ReviewIntention::Delete),
        'g' => Ok(ReviewIntention::AssignGroup),
        'i' => Ok(ReviewIntention::Info),
        'q' => Ok(ReviewIntention::Quit),
        's' => Ok(ReviewIntention::Skip),
        _ => Ok(ReviewIntention::Invalid),
    }
}
<<<<<<< HEAD
fn print_enumerated_groups(groups: &[Rc<Group>]) {
=======

fn read_single_char_from_terminal() -> Result<char> {
    let fd = 0; // 0 is the file descriptor for stdin
    let termios = Termios::from_fd(fd)?;
    let mut new_termios = termios;
    new_termios.c_lflag &= !(ICANON | ECHO);
    new_termios.c_cc[VMIN] = 1;
    new_termios.c_cc[VTIME] = 0;
    tcsetattr(fd, TCSANOW, &new_termios).unwrap();

    let mut input = [0u8; 1];
    io::stdin().read_exact(&mut input[..]).unwrap();
    let result = input[0] as char;
    println!("{result}");

    tcsetattr(fd, TCSANOW, &termios).unwrap(); // restore previous settings
    Ok(result)
}

fn print_enumerated_groups(groups: &[Group]) {
>>>>>>> 468f7929
    for (i, group) in groups.iter().enumerate() {
        println!("{i}: {}", group.name);
    }
}

<<<<<<< HEAD
fn ask_group(groups: &[Rc<Group>]) -> Result<Option<Rc<Group>>> {
=======
fn ask_group(groups: &[Group]) -> Result<Option<&Group>> {
>>>>>>> 468f7929
    print_enumerated_groups(groups);
    let mut buf = String::new();
    stdin().read_line(&mut buf)?;
    let reply = buf.trim();

    let idx: usize = if let Ok(idx) = reply.parse() {
        idx
    } else {
        return Ok(None);
    };

    if idx < groups.len() {
        Ok(Some(&groups[idx]))
    } else {
        Ok(None)
    }
}
#[derive(Debug)]
struct Strategy {
    backend: Box<dyn Backend>,
    delete: Vec<Package>,
    as_dependency: Vec<Package>,
    assign_group: Vec<(Package, Rc<Group>)>,
}

<<<<<<< HEAD
impl Strategy {
    fn new(
        backend: Box<dyn Backend>,
        delete: Vec<Package>,
        as_dependency: Vec<Package>,
        assign_group: Vec<(Package, Rc<Group>)>,
    ) -> Self {
        Self {
            backend,
            delete,
            as_dependency,
            assign_group,
        }
    }

    fn execute(self) -> Result<()> {
        if !self.delete.is_empty() {
            self.backend.remove_packages(&self.delete)?;
        }

        if !self.as_dependency.is_empty() {
            self.backend.make_dependency(&self.as_dependency)?;
        }

        if !self.assign_group.is_empty() {
            self.backend.assign_group(self.assign_group);
        }

        Ok(())
    }

    fn show(&self) {
        if self.nothing_to_do() {
            return;
        }

        println!("[{}]", self.backend.get_section());

        if !self.delete.is_empty() {
            println!("delete:");
            for p in &self.delete {
                println!("  {p}");
            }
        }

        if !self.as_dependency.is_empty() {
            println!("as depdendency:");
            for p in &self.as_dependency {
                println!("  {p}");
            }
        }

        if !self.assign_group.is_empty() {
            println!("assign groups:");
            for (p, g) in &self.assign_group {
                println!("  {p} -> {}", g.name);
            }
        }
    }

    fn nothing_to_do(&self) -> bool {
        self.delete.is_empty() && self.as_dependency.is_empty() && self.assign_group.is_empty()
    }
}

impl From<ReviewsPerBackend> for Vec<Strategy> {
    fn from(reviews: ReviewsPerBackend) -> Self {
        let mut result = vec![];

        for (backend, actions) in reviews.0 {
            let (to_delete, assign_group, as_dependency) = divide_actions(actions);

            result.push(Strategy::new(
                backend,
                to_delete,
                as_dependency,
                assign_group,
            ));
        }

        result
    }
}

fn divide_actions(
    actions: Vec<ReviewAction>,
) -> (Vec<Package>, Vec<(Package, Rc<Group>)>, Vec<Package>) {
    let mut to_delete = vec![];
    let mut assign_group = vec![];
    let mut as_dependency = vec![];

    for action in actions {
        match action {
            ReviewAction::Delete(package) => to_delete.push(package),
            ReviewAction::AssignGroup(package, group) => assign_group.push((package, group)),
            ReviewAction::AsDependency(package) => as_dependency.push(package),
        }
    }

    (to_delete, assign_group, as_dependency)
=======
fn assign_group_backend(package: &Package, groups: &[Group]) -> Result<()> {
    let reply = ask_user_group_section(groups)?;
    match reply {
        Some(val) => todo!(),
        None => todo!(),
    }

    todo!()
>>>>>>> 468f7929
}<|MERGE_RESOLUTION|>--- conflicted
+++ resolved
@@ -3,14 +3,9 @@
 
 use anyhow::Result;
 
-<<<<<<< HEAD
 use crate::backend::{Backend, ToDoPerBackend};
 use crate::grouping::{Group, Package};
 use crate::ui::{get_user_confirmation, read_single_char_from_terminal};
-=======
-use crate::backend::{Backend, Backends, ToDoPerBackend};
-use crate::grouping::{Group, Package, Section};
->>>>>>> 468f7929
 
 #[derive(Debug)]
 struct ReviewsPerBackend(Vec<(Box<dyn Backend>, Vec<ReviewAction>)>);
@@ -26,7 +21,6 @@
     Quit,
 }
 
-<<<<<<< HEAD
 #[derive(Debug, PartialEq)]
 enum ReviewAction {
     AsDependency(Package),
@@ -50,6 +44,7 @@
 ) -> Result<()> {
     let mut reviews = ReviewsPerBackend::new();
     let mut groups: Vec<Rc<Group>> = groups.into_iter().map(Rc::new).collect();
+
     groups.sort_unstable();
 
     if todo_per_backend.nothing_to_do_for_all_backends() {
@@ -70,33 +65,10 @@
     }
 
     if reviews.nothing_to_do() {
-=======
-struct Reviews<'a> {
-    pub delete: Vec<(Rc<Box<dyn Backend>>, Package)>,
-    pub assign: Vec<(Rc<Box<dyn Backend>>, Package, &'a Group, &'a Section)>,
-}
-
-impl<'a> Reviews<'a> {
-    fn new() -> Self {
-        Self {
-            delete: vec![],
-            assign: vec![],
-        }
-    }
-}
-
-pub(crate) fn review(todo_per_backend: ToDoPerBackend, groups: HashSet<Group>) -> Result<()> {
-    let mut reviews = Reviews::new();
-    let mut groups: Vec<_> = groups.into_iter().collect();
-    groups.sort_unstable();
-
-    if todo_per_backend.nothing_to_do_for_all_backends() {
->>>>>>> 468f7929
         println!("nothing to do");
         return Ok(());
     }
 
-<<<<<<< HEAD
     let strategies: Vec<Strategy> = reviews.into();
 
     for strat in &strategies {
@@ -112,22 +84,10 @@
     }
 
     Ok(())
-=======
-    for (backend, packages) in todo_per_backend.into_iter() {
-        let backend = Rc::new(backend);
-        for package in packages {
-            println!("{}: {package}", backend.get_section());
-            get_action_for_package(package, &groups, &mut reviews, &backend)?;
-        }
-    }
-
-    todo!()
->>>>>>> 468f7929
 }
 
 fn get_action_for_package(
     package: Package,
-<<<<<<< HEAD
     groups: &[Rc<Group>],
     reviews: &mut Vec<ReviewAction>,
     backend: &dyn Backend,
@@ -165,99 +125,6 @@
 }
 
 fn ask_user_action_for_package() -> Result<ReviewIntention> {
-=======
-    groups: &[Group],
-    reviews: &mut Reviews,
-    backend: &Rc<Box<dyn Backend>>,
-) -> Result<()> {
-    todo!();
-    // loop {
-    //     match ask_user_action_for_package()? {
-    //         ReviewAction::AsDependency => todo!(),
-    //         ReviewAction::AssignGroupBackend => {
-    //             if let Some(val) = assign_group_backend(&package, groups)? {
-    //                 break;
-    //             };
-    //         }
-    //         ReviewAction::Delete => {
-    //             reviews.delete.push((backend.clone(), package));
-    //             break;
-    //         }
-    //         ReviewAction::Info => backend.show_package_info(&package)?,
-    //         ReviewAction::Invalid => (),
-    //         ReviewAction::Skip => break,
-    //         ReviewAction::Quit => bail!("user wants to quit"),
-    //     }
-    // }
-    Ok(())
-}
-
-fn ask_user_group_section(groups: &[Group]) -> Result<Option<GroupSectionReply>> {
-    let group = match ask_group(groups)? {
-        Some(group) => group,
-        None => return Ok(None),
-    };
-
-    let section_reply = match ask_section(&group.sections)? {
-        Some(reply) => reply,
-        None => return Ok(None),
-    };
-
-    let section = match section_reply {
-        SectionReply::Existing(section) => section,
-        SectionReply::New => return Ok(Some(GroupSectionReply::New)),
-    };
-
-    Ok(Some(GroupSectionReply::Existing((group, section))))
-}
-
-enum GroupSectionReply<'a> {
-    Existing((&'a Group, &'a Section)),
-    New,
-}
-
-enum SectionReply<'a> {
-    Existing(&'a Section),
-    New,
-}
-
-fn ask_section(sections: &HashSet<Section>) -> Result<Option<SectionReply>> {
-    let sections: Vec<_> = sections.iter().collect();
-
-    let mut buf = String::new();
-    stdin().read_line(&mut buf)?;
-    let reply = buf.trim();
-
-    let idx: usize = if let Ok(idx) = reply.parse() {
-        idx
-    } else {
-        return Ok(None);
-    };
-
-    if idx < sections.len() {
-        Ok(Some(SectionReply::Existing(&sections[idx])))
-    } else if idx == sections.len() {
-        Ok(Some(SectionReply::New))
-    } else {
-        Ok(None)
-    }
-}
-
-fn ask_new_section_name() -> Result<String> {
-    print!("new section name: ");
-    let reply = stdin().lines().next().context("reading line from stdin")?;
-    reply.map_err(|e| anyhow!(e))
-}
-
-fn print_enumerated_sections(sections: &[Section]) {
-    for (i, section) in sections.iter().enumerate() {
-        println!("{i}: {}", section.name);
-    }
-    println!("{}: [new]", sections.len());
-}
-
-fn ask_user_action_for_package() -> Result<ReviewAction> {
->>>>>>> 468f7929
     print!("assign to (g)roup, (d)elete, (s)kip, (i)nfo, (a)s dependency, (q)uit? ");
     stdout().lock().flush()?;
     match read_single_char_from_terminal()? {
@@ -270,40 +137,14 @@
         _ => Ok(ReviewIntention::Invalid),
     }
 }
-<<<<<<< HEAD
+
 fn print_enumerated_groups(groups: &[Rc<Group>]) {
-=======
-
-fn read_single_char_from_terminal() -> Result<char> {
-    let fd = 0; // 0 is the file descriptor for stdin
-    let termios = Termios::from_fd(fd)?;
-    let mut new_termios = termios;
-    new_termios.c_lflag &= !(ICANON | ECHO);
-    new_termios.c_cc[VMIN] = 1;
-    new_termios.c_cc[VTIME] = 0;
-    tcsetattr(fd, TCSANOW, &new_termios).unwrap();
-
-    let mut input = [0u8; 1];
-    io::stdin().read_exact(&mut input[..]).unwrap();
-    let result = input[0] as char;
-    println!("{result}");
-
-    tcsetattr(fd, TCSANOW, &termios).unwrap(); // restore previous settings
-    Ok(result)
-}
-
-fn print_enumerated_groups(groups: &[Group]) {
->>>>>>> 468f7929
     for (i, group) in groups.iter().enumerate() {
         println!("{i}: {}", group.name);
     }
 }
 
-<<<<<<< HEAD
 fn ask_group(groups: &[Rc<Group>]) -> Result<Option<Rc<Group>>> {
-=======
-fn ask_group(groups: &[Group]) -> Result<Option<&Group>> {
->>>>>>> 468f7929
     print_enumerated_groups(groups);
     let mut buf = String::new();
     stdin().read_line(&mut buf)?;
@@ -316,11 +157,12 @@
     };
 
     if idx < groups.len() {
-        Ok(Some(&groups[idx]))
+        Ok(Some(groups[idx].clone()))
     } else {
         Ok(None)
     }
 }
+
 #[derive(Debug)]
 struct Strategy {
     backend: Box<dyn Backend>,
@@ -329,7 +171,6 @@
     assign_group: Vec<(Package, Rc<Group>)>,
 }
 
-<<<<<<< HEAD
 impl Strategy {
     fn new(
         backend: Box<dyn Backend>,
@@ -430,14 +271,4 @@
     }
 
     (to_delete, assign_group, as_dependency)
-=======
-fn assign_group_backend(package: &Package, groups: &[Group]) -> Result<()> {
-    let reply = ask_user_group_section(groups)?;
-    match reply {
-        Some(val) => todo!(),
-        None => todo!(),
-    }
-
-    todo!()
->>>>>>> 468f7929
 }